--- conflicted
+++ resolved
@@ -4,16 +4,9 @@
 import sys
 
 import aiohttp
-<<<<<<< HEAD
-from pyalarmdotcomajax import AlarmController
-from pyalarmdotcomajax import AuthResult
-from pyalarmdotcomajax.errors import AuthenticationFailed
-from pyalarmdotcomajax.errors import DataFetchFailed
-=======
 
 from pyalarmdotcomajax import AlarmController, AuthResult
 from pyalarmdotcomajax.errors import AuthenticationFailed, DataFetchFailed
->>>>>>> db9208f6
 
 USERNAME = "ENTER YOUR USERNAME"
 PASSWORD = "ENTER YOUR PASSWORD"
