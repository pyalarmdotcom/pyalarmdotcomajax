--- conflicted
+++ resolved
@@ -14,13 +14,6 @@
 from pyalarmdotcomajax.helpers import slug_to_title
 
 from . import const as c
-<<<<<<< HEAD
-from .devices import BaseDevice
-from .devices import DEVICE_URLS
-from .devices import DeviceType
-from .devices import ElementSpecificData
-from .devices import TroubleCondition
-=======
 from .devices import (
     DEVICE_URLS,
     BaseDevice,
@@ -28,7 +21,6 @@
     ElementSpecificData,
     TroubleCondition,
 )
->>>>>>> db9208f6
 from .devices.camera import Camera
 from .devices.garage_door import GarageDoor
 from .devices.gate import Gate
@@ -39,15 +31,19 @@
 from .devices.sensor import Sensor
 from .devices.system import System
 from .devices.thermostat import Thermostat
-from .errors import AuthenticationFailed
-from .errors import BadAccount
-from .errors import DataFetchFailed
-from .errors import NagScreen
-from .errors import UnexpectedDataStructure
-from .errors import UnsupportedDevice
-from .extensions import CameraSkybellControllerExtension
-from .extensions import ConfigurationOption
-from .extensions import ExtendedProperties
+from .errors import (
+    AuthenticationFailed,
+    BadAccount,
+    DataFetchFailed,
+    NagScreen,
+    UnexpectedDataStructure,
+    UnsupportedDevice,
+)
+from .extensions import (
+    CameraSkybellControllerExtension,
+    ConfigurationOption,
+    ExtendedProperties,
+)
 
 __version__ = "0.4.8-beta"
 
