"""Alarmdotcom API Controller."""
from __future__ import annotations

import asyncio
<<<<<<< HEAD
from dataclasses import dataclass
from datetime import datetime, timedelta
=======
import contextlib
from datetime import datetime
>>>>>>> 11546ef2
from enum import Enum
import json
import logging
import re
<<<<<<< HEAD
from typing import NamedTuple, Optional, TypedDict
=======
>>>>>>> 11546ef2

import aiohttp
from aiohttp.client_exceptions import ContentTypeError
from bs4 import BeautifulSoup
from homeassistant.exceptions import ConfigEntryAuthFailed, ConfigEntryNotReady

from pyalarmdotcomajax.helpers import slug_to_title
from pyalarmdotcomajax.websocket import WebSocketClient

from . import const as c
from .devices import (
    DEVICE_ENDPOINTS,
    DEVICE_SUPPORT_STATUS,
    SUPPORTED_DEVICE_TYPES,
    BaseDevice,
    DeviceType,
    ElementSpecificData,
    TroubleCondition,
)
from .devices.camera import Camera
from .devices.garage_door import GarageDoor
from .devices.gate import Gate
from .devices.image_sensor import ImageSensor
from .devices.light import Light
from .devices.lock import Lock
from .devices.partition import Partition
from .devices.sensor import Sensor
from .devices.system import System
from .devices.thermostat import Thermostat
from .devices.water_sensor import WaterSensor
from .errors import (
    AuthenticationFailed,
    BadAccount,
    DataFetchFailed,
    NagScreen,
    UnexpectedDataStructure,
    UnsupportedDevice,
)
from .extensions import (
    CameraSkybellControllerExtension,
    ConfigurationOption,
    ExtendedProperties,
)

__version__ = "0.4.14-alpha"

log = logging.getLogger(__name__)

# Map DeviceType enum to device class.
# Must be kept in /__init__.py to avoid circular reference errors.
DEVICE_CLASSES: dict = {
    DeviceType.CAMERA: Camera,
    DeviceType.GARAGE_DOOR: GarageDoor,
    DeviceType.GATE: Gate,
    DeviceType.IMAGE_SENSOR: ImageSensor,
    DeviceType.LIGHT: Light,
    DeviceType.LOCK: Lock,
    DeviceType.PARTITION: Partition,
    DeviceType.SENSOR: Sensor,
    DeviceType.SYSTEM: System,
    DeviceType.THERMOSTAT: Thermostat,
    DeviceType.WATER_SENSOR: WaterSensor,
}

class AuthResult(Enum):
    """Standard for reporting results of login attempt."""

    SUCCESS = "success"
    OTP_REQUIRED = "otp_required"
    ENABLE_TWO_FACTOR = "enable_two_factor"


class OtpType(Enum):
    """Alarm.com two factor authentication type."""

    # https://www.alarm.com/web/system/assets/customer-ember/enums/TwoFactorAuthenticationType.js

    DISABLED = 0
    APP = 1
    SMS = 2
    EMAIL = 4

class DeviceStore(TypedDict, total=False):
    """Stores devices by type."""

    # Names must be kept in sync with DeviceType enum.

    cameras: dict[str, Camera]
    garageDoors: dict[str, GarageDoor]
    gates: dict[str, Gate]
    imageSensors: dict[str, ImageSensor]
    lights: dict[str, Light]
    locks: dict[str, Lock]
    partitions: dict[str, Partition]
    sensors: dict[str, Sensor]
    systems: dict[str, System]
    thermostats: dict[str, Thermostat]
    waterSensors: dict[str, WaterSensor]

class AlarmController:
    """Base class for communicating with Alarm.com via API."""

    AJAX_HEADERS_TEMPLATE = {
        "Accept": "application/vnd.api+json",
        "ajaxrequestuniquekey": None,
    }

    # LOGIN & SESSION: BEGIN
    LOGIN_TWO_FACTOR_COOKIE_NAME = "twoFactorAuthenticationId"
    LOGIN_USERNAME_FIELD = "ctl00$ContentPlaceHolder1$loginform$txtUserName"
    LOGIN_PASSWORD_FIELD = "txtPassword"  # noqa: S105

    LOGIN_URL = "https://www.alarm.com/login"
    LOGIN_POST_URL = "https://www.alarm.com/web/Default.aspx"
    LOGIN_2FA_POST_URL_TEMPLATE = "{}web/api/engines/twoFactorAuthentication/twoFactorAuthentications/{}/verifyTwoFactorCode"
    LOGIN_2FA_DETAIL_URL_TEMPLATE = (
        "{}web/api/engines/twoFactorAuthentication/twoFactorAuthentications/{}"
    )
    LOGIN_2FA_TRUST_URL_TEMPLATE = "{}web/api/engines/twoFactorAuthentication/twoFactorAuthentications/{}/trustTwoFactorDevice"
    LOGIN_2FA_REQUEST_OTP_SMS_URL_TEMPLATE = "{}web/api/engines/twoFactorAuthentication/twoFactorAuthentications/{}/sendTwoFactorAuthenticationCode"
    LOGIN_2FA_REQUEST_OTP_EMAIL_URL_TEMPLATE = "{}web/api/engines/twoFactorAuthentication/twoFactorAuthentications/{}/sendTwoFactorAuthenticationCodeViaEmail"

    VIEWSTATE_FIELD = "__VIEWSTATE"
    VIEWSTATEGENERATOR_FIELD = "__VIEWSTATEGENERATOR"
    EVENTVALIDATION_FIELD = "__EVENTVALIDATION"
    PREVIOUSPAGE_FIELD = "__PREVIOUSPAGE"

    KEEP_ALIVE_CHECK_URL_TEMPLATE = "{}web/KeepAlive.aspx?timestamp={}"
    KEEP_ALIVE_CHECK_RESPONSE = '{"status":"Keep Alive"}'
    KEEP_ALIVE_URL = "{}web/api/identities/{}/reloadContext"
    # LOGIN & SESSION: END

    def __init__(
        self,
        username: str,
        password: str,
        websession: aiohttp.ClientSession,
        twofactorcookie: str | None = None,
    ):
        """Manage access to Alarm.com API and builds devices."""

        #
        # SET
        #
        self._username: str = username
        self._password: str = password
        self._websession: aiohttp.ClientSession = websession
        self._two_factor_cookie: dict = (
            {"twoFactorAuthenticationId": twofactorcookie} if twofactorcookie else {}
        )

        #
        # INITIALIZE
        #
        self._factor_type_id: int | None = None
        self._two_factor_method: OtpType | None = None
        self._provider_name: str | None = None
        self._user_id: str | None = None
        self._user_email: str | None = None
        self._ajax_headers: dict = self.AJAX_HEADERS_TEMPLATE

        # Individual devices don't list their associated partitions. This map is used to retrieve partition id when each device is created.
        self._partition_map: dict = {}

        # List of device types that are present in a user's environment. We'll use this to cut down on the number of API calls made.
        self._installed_device_types: set[DeviceType] = set()

        self._trouble_conditions: dict = {}

        self.devices: DeviceStore = {
            "cameras": {},
            "garageDoors": {},
            "gates": {},
            "imageSensors": {},
            "lights": {},
            "locks": {},
            "partitions": {},
            "sensors": {},
            "systems": {},
            "thermostats": {},
            "waterSensors": {}
        }

        # self.systems: dict[str, System] = {}
        # self.partitions: dict[str, Partition] = {}
        # self.sensors: dict[str, Sensor] = {}
        # self.locks: dict[str, Lock] = {}
        # self.garage_doors: dict[str, GarageDoor] = {}
        # self.gates: dict[str, Gate] = {}
        # self.image_sensors: dict[str, ImageSensor] = {}
        # self.lights: dict[str, Light] = {}
        # self.cameras: dict[str, Camera] = {}
        # self.thermostats: dict[str, Thermostat] = {}
        # self.water_sensors: dict[str, WaterSensor] = {}

    #
    #
    ##############
    # PROPERTIES #
    ##############
    #
    #

    @property
    def provider_name(self) -> str | None:
        """Return provider name."""
        return self._provider_name

    @property
    def user_id(self) -> str | None:
        """Return user ID."""
        return self._user_id

    @property
    def user_email(self) -> str | None:
        """Return user email address."""
        return self._user_email

    @property
    def two_factor_cookie(self) -> str | None:
        """Return two factor cookie."""
        return (
            cookie
            if isinstance(self._two_factor_cookie, dict)
            and (
                cookie := self._two_factor_cookie.get(self.LOGIN_TWO_FACTOR_COOKIE_NAME)
            )
            else None
        )

    #
    #
    ####################
    # PUBLIC FUNCTIONS #
    ####################
    #
    #

    async def async_login(self, request_otp: bool = True) -> AuthResult:
        """Login to Alarm.com."""
        log.debug("Attempting to log in to Alarm.com")

        try:
            await self._async_login_and_get_key()
            await self._async_get_identity_info()

            if not self._two_factor_cookie and await self._async_requires_2fa():
                log.debug("Two factor authentication code or cookie required.")

                if request_otp and self._two_factor_method in [
                    OtpType.SMS,
                    OtpType.EMAIL,
                ]:
                    await self.async_request_otp()

                return AuthResult.OTP_REQUIRED

        except (DataFetchFailed, UnexpectedDataStructure) as err:
            raise ConnectionError from err
        except (AuthenticationFailed, PermissionError) as err:
            raise AuthenticationFailed from err
        except NagScreen:
            return AuthResult.ENABLE_TWO_FACTOR

        return AuthResult.SUCCESS

    async def async_request_otp(self) -> str | None:
        """Request SMS/email OTP code from Alarm.com."""

        try:
            log.debug("Requesting OTP code...")

            request_url = (
                self.LOGIN_2FA_REQUEST_OTP_EMAIL_URL_TEMPLATE
                if self._two_factor_method == OtpType.EMAIL
                else self.LOGIN_2FA_REQUEST_OTP_SMS_URL_TEMPLATE
            )

            async with self._websession.post(
                url=request_url.format(c.URL_BASE, self._user_id),
                headers=self._ajax_headers,
            ) as resp:
                self._update_antiforgery_token(resp)
                if resp.status != 200:
                    raise DataFetchFailed("Failed to request 2FA code.")

        except (asyncio.TimeoutError, aiohttp.ClientError) as err:
            log.error("Can not load 2FA submission page from Alarm.com")
            raise DataFetchFailed from err

        return None

    async def async_submit_otp(
        self, code: str, device_name: str | None = None
    ) -> str | None:
        """Submit two factor authentication code.

        Register device and return 2FA code if device_name is not None.
        """

        # Submit code
        try:
            log.debug("Submitting OTP code...")

            if not self._two_factor_method:
                raise AuthenticationFailed("Missing OTP type.")

            async with self._websession.post(
                url=self.LOGIN_2FA_POST_URL_TEMPLATE.format(c.URL_BASE, self._user_id),
                headers=self._ajax_headers,
                json={"code": code, "typeOf2FA": self._two_factor_method.value},
            ) as resp:
                self._update_antiforgery_token(resp)
                json_rsp = await resp.json()

        except (asyncio.TimeoutError, aiohttp.ClientError) as err:
            log.error("Can not load 2FA submission page from Alarm.com")
            raise DataFetchFailed from err

        if resp.status == 422:
            raise AuthenticationFailed("Wrong code.")
        if resp.status > 400:
            log.error(
                "Failed 2FA submission with status %s: %s",
                resp.status,
                await resp.text(),
            )
            raise DataFetchFailed("Unknown error.")

        log.debug("Submitted OTP code.")

        if not device_name:
            log.debug('Skipping "Remember Me".')
            return None

        # Submit device name for "remember me" function.
        if json_rsp.get("value", {}).get("deviceName"):
            try:
                log.debug("Registering device...")

                async with self._websession.post(
                    url=self.LOGIN_2FA_TRUST_URL_TEMPLATE.format(
                        c.URL_BASE, self._user_id
                    ),
                    headers=self._ajax_headers,
                    json={"deviceName": device_name},
                ) as resp:
                    self._update_antiforgery_token(resp)
                    json_rsp = await resp.json()
            except (asyncio.TimeoutError, aiohttp.ClientError) as err:
                log.error("Can not load device trust page from Alarm.com")
                raise DataFetchFailed from err

            log.debug("Registered device.")

        # Save 2FA cookie value.
        for cookie in self._websession.cookie_jar:
            if cookie.key == self.LOGIN_TWO_FACTOR_COOKIE_NAME:
                log.debug("Found two-factor authentication cookie: %s", cookie.value)
                self._two_factor_cookie = (
                    {"twoFactorAuthenticationId": cookie.value} if cookie.value else {}
                )
                return str(cookie.value)

        log.error("Failed to find two-factor authentication cookie.")
        return None

    async def async_update(self, device_type: DeviceType | None = None) -> None:  # noqa: C901
        """Fetch latest device data."""

        log.debug("Calling update on Alarm.com")

<<<<<<< HEAD
        try:
            await self._async_get_trouble_conditions()
        except DataFetchFailed as err:
            raise ConfigEntryNotReady from err

        # Need to fetch system data before other devices to populate list of installed device types.
        # Fetch system + user submitted type (if present), otherwise get system + all supported types.
        device_types: list[DeviceType] = [DeviceType.SYSTEM] + (
            [param_type for param_type in (device_type,) if param_type != DeviceType.SYSTEM] if device_type
            else [supported_type for supported_type in DEVICE_SUPPORT_STATUS["supported"] if supported_type != DeviceType.SYSTEM]
        )
=======
        with contextlib.suppress(DataFetchFailed, UnexpectedDataStructure):
            await self._async_get_trouble_conditions()

        # Fetch system data before other devices to populate list of installed device types.

        device_types: list[DeviceType]

        if device_type is DeviceType.SYSTEM:
            device_types = [DeviceType.SYSTEM]
        elif device_type:
            device_types = [DeviceType.SYSTEM, device_type]
        else:
            device_types = [DeviceType.SYSTEM] + [type for type in DEVICE_URLS["supported"] if type != DeviceType.SYSTEM]
>>>>>>> 11546ef2

        log.debug("Refreshing data for device types: %s", device_types)

        for device_type_i in device_types:
            #
            # PASS ON DEVICE TYPES NOT INSTALLED IN USER ENVIRONMENT
            #
            if device_type_i not in {DeviceType.SYSTEM}.union(self._installed_device_types):
                log.debug("Skipping %s. Not installed in user environment.", device_type_i.name)
                continue

            #
            # DETERMINE DEVICE'S PYALARMDOTCOMAJAX PYTHON CLASS
            #
            try:
                device_class: (type[BaseDevice]) = DEVICE_CLASSES[device_type_i]
            except KeyError as err:
                raise UnsupportedDevice(f"Device type {device_type_i} is not supported.") from err

            #############################
            # FETCH DATA FROM ALARM.COM #
            #############################

            #
            # GET ALL DEVICES WITHIN SPECIFIED CLASS
            #
            devices = []
            try:
                devices = await self._async_build_device_list(
                    device_type=device_type_i
                )

            except BadAccount as err:
                self._store_devices(device_class, [])
                # Indicates fatal account error.
                raise PermissionError from err

            except DataFetchFailed:
                self._store_devices(device_class, [])
                log.error(
                    (
                        "Encountered data error while fetching %ss. Skipping this"
                        " device type."
                    ),
                    device_type_i.name,
                )

            if len(devices) == 0:
                self._store_devices(device_class, [])
                continue

            #
            # PURGE UNSUPPORTED CAMERAS
            #
            # This is a hack. We don't really support cameras (no images / streaming), we only support settings for the Skybell HD.
            if device_type_i == DeviceType.CAMERA:
                skybells: list = []
                for device_json, _ in devices:
                    if (
                        device_json.get("attributes", {}).get("deviceModel")
                        == "SKYBELLHD"
                    ):
                        skybells.append((device_json, None))

                if not (devices := skybells):
                    pass

            #
            # MAKE ADDITIONAL CALLS IF REQUIRED FOR DEVICE TYPE
            #
            additional_endpoint_raw_results: dict = {}

            try:
                additional_endpoints: dict = DEVICE_ENDPOINTS[device_type_i][
                    "additional"
                ]

                for name, url in additional_endpoints.items():
                    additional_endpoint_raw_results[
                        name
                    ] = await self._async_build_device_list(url=url)

            except KeyError:
                pass

            ####################
            # QUERY EXTENSIONS #
            ####################

            #
            # Check whether any devices have extensions.
            #

            required_extensions: list[type[CameraSkybellControllerExtension]] = []
            device_settings: dict[
                str, dict[str, ConfigurationOption]
            ] = {}  # device_id {slug: ConfigurationOption}
            name_id_map: dict[str, str] = {}

            #
            # Camera Skybell HD Extension
            # Skybell HD extension pulls data for all cameras at once. We can stop searching at the first hit since we only care if we have at least one.
            if device_type_i == DeviceType.CAMERA:
                for device_json, _ in devices:
                    if (
                        device_json.get("attributes", {}).get("deviceModel")
                        == "SKYBELLHD"
                    ):
                        required_extensions.append(CameraSkybellControllerExtension)
                        break

            #
            # Build map of device names -> device ids.
            #

            for device_json, _subordinates in devices:
                if name := device_json.get("attributes", {}).get("description"):
                    name_id_map[name] = device_json["id"]

            #
            # Retrieve data for extensions
            #

            extension_controller: CameraSkybellControllerExtension | None = None

            for extension_class in required_extensions:
                extension_controller = extension_class(
                    websession=self._websession,
                    headers=self._ajax_headers,
                )

                try:
                    # Fetch from Alarm.com
                    extended_properties_list: list[
                        ExtendedProperties
                    ] = await extension_controller.fetch()
                except UnexpectedDataStructure:
                    continue

                # Match extended properties to devices by name, then add to device_settings storage.
                for extended_property in extended_properties_list:
                    if (device_name := extended_property.device_name) in name_id_map:
                        device_id = name_id_map[device_name]
                        device_settings[device_id] = extended_property.settings

            ##############################
            # PREPROCESS ADDITIONAL DATA #
            ##############################

            #
            # PREPROCESSING FOR SYSTEMS
            #
            # Extract device types installed in user's environment.

            if device_type_i == DeviceType.SYSTEM:
                self._installed_device_types = {DeviceType(child_family) for _, children in devices for _, child_family in children}

            log.debug("Installed device types: %s", self._installed_device_types)

            #
            # PREPROCESSING FOR IMAGE SENSORS
            #
            # Extract recent images from image sensors

            element_specific_data: dict[str, ElementSpecificData] = {}

            if device_class is ImageSensor:
                for image in additional_endpoint_raw_results["recent_images"]:
                    if isinstance(image, dict) and (
                        image_sensor_id := str(
                            image.get("relationships", {})
                            .get("imageSensor", {})
                            .get("data", {})
                            .get("id")
                        )
                    ):
                        element_specific_data.setdefault(
                            image_sensor_id, {}
                        ).setdefault("raw_recent_images", set()).add(image)

            ###################
            # BASE PROCESSING #
            ###################

            temp_device_storage: list = []

            for device_raw_attribs, subordinates in devices:
                entity_id = device_raw_attribs["id"]

                entity_obj = device_class(
                    id_=entity_id,
                    raw_device_data=device_raw_attribs,
                    subordinates=subordinates,
                    element_specific_data=element_specific_data.get(entity_id),
                    send_action_callback=self.async_send_command,
                    config_change_callback=extension_controller.submit_change
                    if extension_controller
                    else None,
                    trouble_conditions=self._trouble_conditions.get(entity_id),
                    partition_id=self._partition_map.get(entity_id),
                    settings=device_settings.get(entity_id),
                )

                temp_device_storage.append(entity_obj)

<<<<<<< HEAD

            try:
                self.devices[device_type_i.value].update({entity_id: temp_device_storage}) # type: ignore
            except KeyError:
                pass
=======
            self._store_devices(device_class, temp_device_storage)

    def _store_devices(self, device_class: type[BaseDevice], devices: list) -> None:
        """Store devices in a dictionary for easy access."""

        if device_class is System:
            self.systems[:] = devices
        elif device_class is Partition:
            self.partitions[:] = devices
        elif device_class is Sensor:
            self.sensors[:] = devices
        elif device_class is GarageDoor:
            self.garage_doors[:] = devices
        elif device_class is Gate:
            self.gates[:] = devices
        elif device_class is Lock:
            self.locks[:] = devices
        elif device_class is Light:
            self.lights[:] = devices
        elif device_class is ImageSensor:
            self.image_sensors[:] = devices
        elif device_class is Camera:
            self.cameras[:] = devices
        elif device_class is Thermostat:
            self.thermostats[:] = devices
        elif device_class is WaterSensor:
            self.water_sensors[:] = devices
>>>>>>> 11546ef2

    async def async_send_command(
        self,
        device_type: DeviceType,
        event: Lock.Command
        | Partition.Command
        | GarageDoor.Command
        | Gate.Command
        | Light.Command
        | ImageSensor.Command
        | Thermostat.Command,
        device_id: str | None = None,  # ID corresponds to device_type
        msg_body: dict | None = None,  # Body of request. No abstractions here.
        retry_on_failure: bool = True,  # Set to prevent infinite loops when function calls itself
    ) -> bool:
        """Send commands to Alarm.com."""
        log.debug("Sending %s to Alarm.com.", event)

        if not msg_body:
            msg_body = {}

        msg_body["statePollOnly"] = False

        url = (
            f"{DEVICE_ENDPOINTS[device_type]['primary'].format(c.URL_BASE, device_id)}/{event.value}"
        )
        log.debug("Url %s", url)

        async with self._websession.post(
            url=url, json=msg_body, headers=self._ajax_headers
        ) as resp:
            self._update_antiforgery_token(resp)
            log.debug("Response from Alarm.com %s", resp.status)
            if resp.status == 200:
                # Update alarm.com status after calling state change.
                await self.async_update(device_type)
                return True
            if resp.status == 423:
                # User has read-only permission to the entity.
                err_msg = (
                    f"{__name__}: User {self.user_email} has read-only access to"
                    f" {device_type.name.lower()} {device_id}."
                )
                raise PermissionError(err_msg)
            if (
                (resp.status == 422)
                and isinstance(event, Partition.Command)
                and (msg_body.get("forceBypass") is True)
            ):
                # 422 sometimes occurs when forceBypass is True but there's nothing to bypass.
                log.debug(
                    "Error executing %s, trying again without force bypass...",
                    event.value,
                )

                # Not changing retry_on_failure. Changing forcebypass means that we won't re-enter this block.

                msg_body["forceBypass"] = False

                return await self.async_send_command(
                    device_type=device_type,
                    event=event,
                    device_id=device_id,
                    msg_body=msg_body,
                )
            if resp.status == 403:
                # May have been logged out, try again
                log.warning(
                    "Error executing %s, logging in and trying again...", event.value
                )
                if retry_on_failure:
                    await self.async_login()
                    return await self.async_send_command(
                        device_type,
                        event,
                        device_id,
                        msg_body,
                        False,
                    )

        log.error("%s failed with HTTP code %s", event.value, resp.status)
        log.error(
            """URL: %s
            JSON: %s
            Headers: %s""",
            url,
            msg_body,
            self._ajax_headers,
        )
        raise ConnectionError

    async def async_get_raw_server_responses(
        self,
        device_types: list[DeviceType],
        include_image_sensor_b64: bool = False,
    ) -> dict:
        """Get raw responses from Alarm.com device endpoints."""

        return_data: dict = {}

        endpoints = []

        for device_type, device_data in DEVICE_ENDPOINTS.items():
            if device_type in device_types:
                endpoints.append(
                    (slug_to_title(device_type.name), device_data["primary"])
                )

        if DeviceType.IMAGE_SENSOR in device_types:
            endpoints.append(("Image Sensor Data", c.IMAGE_SENSOR_DATA_URL_TEMPLATE))

        for name, url_template in endpoints:
            async with self._websession.get(
                url=url_template.format(c.URL_BASE, ""),
                headers=self._ajax_headers,
            ) as resp:
                self._update_antiforgery_token(resp)
                try:
                    json_rsp = await resp.json()

                    if name == "Image Sensor Data" and not include_image_sensor_b64:
                        for image in json_rsp["data"]:
                            del image["attributes"]["image"]

                    rsp_errors = json_rsp.get("errors", [])

                    if len(rsp_errors) != 0:
                        error_msg = (
                            "async_get_raw_server_responses(): Failed to get data."
                            f" Response: {rsp_errors}"
                        )
                        log.debug(error_msg)

                        if rsp_errors[0].get("status") in ["403"]:
                            raise PermissionError(error_msg)

                        if (
                            rsp_errors[0].get("status") == "409"
                            and rsp_errors[0].get("detail")
                            == "TwoFactorAuthenticationRequired"
                        ):
                            raise AuthenticationFailed(error_msg)

                        if rsp_errors[0].get("status") not in ["423"]:
                            # We'll get here if user doesn't have permission to access a specific device type.
                            pass

                    return_data[slug_to_title(name)] = (
                        "\n" + json.dumps(json_rsp) + "\n"
                    )

                except ContentTypeError:
                    if resp.status == 404:
                        return_data[slug_to_title(name)] = "Endpoint not found."
                    else:
                        return_data[
                            slug_to_title(name)
                        ] = f"\nUnprocessable output:\n{resp.text}\n"

        return return_data

    def get_device_by_id(self, device_id: str) -> BaseDevice | None:
        """Find device by its id."""

        devices: dict[str, BaseDevice] = {
            **self.systems,
            **self.partitions,
            **self.sensors,
            **self.locks,
            **self.garage_doors,
            **self.gates,
            **self.image_sensors,
            **self.lights,
            **self.cameras,
            **self.thermostats,
            **self.water_sensors,
        }
        return devices.get(device_id)

    def get_websocket_client(self) -> WebSocketClient:
        """Construct and return a websocket client."""

        return WebSocketClient(self._websession, self._ajax_headers)

    #
    #
    #####################
    # PRIVATE FUNCTIONS #
    #####################
    #
    # Help process data returned by the API

    async def _is_logged_in(self) -> bool:
        """Check if we are logged in."""

        async with self._websession.get(
            url=self.KEEP_ALIVE_CHECK_URL_TEMPLATE.format(c.URL_BASE, int(round(datetime.now().timestamp()))),
            headers=self._ajax_headers,
        ) as resp:
            self._update_antiforgery_token(resp)
            text_rsp = await resp.text()

        return bool(text_rsp == self.KEEP_ALIVE_CHECK_RESPONSE)

    def _update_antiforgery_token(self, resp: aiohttp.ClientResponse) -> None:
        """Update the anti-forgery token."""

        if resp.cookies and (token := resp.cookies.get("afg")) and token.value != "":
            self._ajax_headers["ajaxrequestuniquekey"] = token.value
        else:
            log.debug("AlarmController._update_antiforgery_token(): Anti-forgery token NOT found in response. Cookies: %s. URL: %s", resp.cookies, resp.url)


    #
    #
    #################
    # API FUNCTIONS #
    #################
    #
    # Communicate directly with the ADC API

    async def _async_requires_2fa(self) -> bool | None:
        """Check whether two factor authentication is enabled on the account."""
        async with self._websession.get(
            url=DEVICE_ENDPOINTS[DeviceType.SYSTEM]["primary"].format(
                c.URL_BASE, ""
            ),
            headers=self._ajax_headers,
        ) as resp:
            self._update_antiforgery_token(resp)
            json_rsp = await resp.json()

        if (errors := json_rsp.get("errors")) and len(errors) > 0:
            for error in errors:
                if (
                    error.get("status") == "409"
                    and error.get("detail") == "TwoFactorAuthenticationRequired"
                ):
                    # Get 2FA type ID
                    async with self._websession.get(
                        url=self.LOGIN_2FA_DETAIL_URL_TEMPLATE.format(
                            c.URL_BASE, self._user_id
                        ),
                        headers=self._ajax_headers,
                    ) as resp:
                        self._update_antiforgery_token(resp)
                        json_rsp = await resp.json()

                        if isinstance(
                            factor_id := json_rsp.get("data", {}).get("id"), int
                        ):
                            self._factor_type_id = factor_id
                            self._two_factor_method = OtpType(
                                json_rsp.get("data", {})
                                .get("attributes", {})
                                .get("twoFactorType")
                            )
                            log.debug(
                                "Requires 2FA. Using method %s", self._two_factor_method
                            )
                            return True

        log.debug("Does not require 2FA.")
        return False



    async def _async_get_identity_info(self) -> None:
        """Get user id, email address, provider name, etc."""
        try:
            async with self._websession.get(
                url=c.IDENTITIES_URL_TEMPLATE.format(c.URL_BASE, ""),
                headers=self._ajax_headers,
                cookies=self._two_factor_cookie,
            ) as resp:
                self._update_antiforgery_token(resp)

                json_rsp = await resp.json()

                # This is a verbose response. Uncommend when needed.
                # log.debug("Got identity info:\n%s", json.dumps(json_rsp))

                self._user_id = json_rsp["data"][0]["id"]
                self._provider_name = json_rsp["data"][0]["attributes"]["logoName"]

                for inclusion in json_rsp["included"]:
                    if (
                        inclusion["id"] == self._user_id
                        and inclusion["type"] == "profile/profile"
                    ):
                        self._user_email = inclusion["attributes"]["loginEmailAddress"]

            if self._user_email is None:
                raise AuthenticationFailed("Could not find user email address.")

            log.debug(
                "Got Provider: %s, User ID: %s", self._provider_name, self._user_id
            )

        except KeyError as err:
            log.debug(json_rsp)
            raise AuthenticationFailed from err

    async def _async_get_trouble_conditions(self) -> None:
        """Get trouble conditions for all devices."""

        # TODO: Trouble condition dict should be flagged, not None, when library encounters an error retrieving trouble conditions.

        try:
            async with self._websession.get(
                url=c.TROUBLECONDITIONS_URL_TEMPLATE.format(c.URL_BASE, ""),
                headers=self._ajax_headers,
            ) as resp:
                self._update_antiforgery_token(resp)
                json_rsp = await resp.json()

                log.debug("Trouble condition response:\n%s", json_rsp)

                trouble_all_devices: dict = {}
                for condition in json_rsp.get("data", []):
                    new_trouble: TroubleCondition = {
                        "message_id": condition.get("id"),
                        "title": condition.get("attributes", {}).get("description"),
                        "body": condition.get("attributes", {})
                        .get("extraData", {})
                        .get("description"),
                        "device_id": (
                            device_id := condition.get("attributes", {}).get(
                                "emberDeviceId"
                            )
                        ),
                    }

                    trouble_single_device: list = trouble_all_devices.get(device_id, [])
                    trouble_single_device.append(new_trouble)
                    trouble_all_devices[device_id] = trouble_single_device

                self._trouble_conditions = trouble_all_devices

        except aiohttp.ContentTypeError as err:
            self._trouble_conditions = {}
            log.error(
                (
                    "Server returned wrong content type. Response: %s\n\nResponse"
                    " Text:\n\n%s\n\n"
                ),
                resp,
                resp.text(),
            )
            raise DataFetchFailed from err

        except (asyncio.TimeoutError, aiohttp.ClientError) as err:
            self._trouble_conditions = {}
            log.error("Connection error while fetching trouble conditions.")
            raise DataFetchFailed from err

        except KeyError as err:
            self._trouble_conditions = {}
            log.error("Failed processing trouble conditions.")
            raise UnexpectedDataStructure from err


    async def _async_build_device_list(
        self,
        device_type: DeviceType | None = None,
        url: str | None = None,
        retry_on_failure: bool = True,
    ) -> list:
        """Get attributes, metadata, and child devices for an ADC device class. Takes EITHER url (without base) or device_type."""

        #
        # Determine URL
        #
        if (not device_type and not url) or (device_type and url):
            raise ValueError

        full_path = (
            DEVICE_ENDPOINTS[device_type]["primary"] if device_type else url
        )

        if not full_path:
            raise ValueError

        #
        # Request data for device type
        #
        try:
            async with self._websession.get(
                url=full_path.format(c.URL_BASE, ""),
                headers=self._ajax_headers,
            ) as resp:
                self._update_antiforgery_token(resp)
                json_rsp = await resp.json()
        except (ContentTypeError, json.JSONDecodeError) as err:
            error_msg = (
                "Could not fetch data for"
                f" {device_type.name if device_type is not None else url}. Server"
                f" responded with status {resp.status}."
            )
            log.warning(error_msg)
            raise DataFetchFailed(error_msg) from err

        return_items = []

        #
        # Handle Errors
        #

        rsp_errors = json_rsp.get("errors", [])
        if len(rsp_errors) != 0:
            error_msg = (
                "_async_build_device_list(): Failed to get data for device"
                f" type {device_type}. Response: {rsp_errors}. Errors: {json_rsp}."
            )
            log.debug(error_msg)

            if rsp_errors[0].get("status") == "423":
                log.debug(
                    (
                        "Error fetching data from Alarm.com. This account either"
                        " doesn't have permission to %s, is on a plan that does not"
                        " support %s, or is part of a system with %s turned off."
                    ),
                    device_type,
                    device_type,
                    device_type,
                )
                # Carry on. We'll still try to load all other devices to which a user has access.
                return []

            if rsp_errors[0].get("status") == "403":
                # 403 means that either the user doesn't have access to this class of device or that the user has logged out.
                # Unsupported device types should be stripped out in async_update(), so assume logged out.
                # If logged out, try logging in again, then give up by pretending that we couldn't find any devices of this type.

                if not retry_on_failure:
                    log.error(
                        (
                            "Error fetching data from Alarm.com. Got 403 status when fetching data for device type %s. Logging in again didn't help. Giving up on device type."
                        ),
                        device_type,
                    )
                    return []

                if not self._is_logged_in():
                    log.debug(
                        (
                            "Error fetching data from Alarm.com. Got 403 status when fetching data for device type %s. Trying to refresh auth tokens by logging in again."
                        ),
                        device_type,
                    )
                    await self.async_login()
                    return await self._async_build_device_list(
                        device_type=device_type,
                        retry_on_failure=False,
                    )

                log.error(
                    (
                        "Error fetching data from Alarm.com. Got 403 status when fetching data for device type %s. User is already logged in. Giving up on device type."
                    ),
                    device_type,
                )
                log.debug("Server response: %s", json_rsp)
                return []

            if (
                rsp_errors[0].get("status") == "409"
                and rsp_errors[0].get("detail") == "TwoFactorAuthenticationRequired"
            ):
                log.error(
                    "Failed while fetching items and subordinates. Two factor"
                    " authentication cookie is incorrect."
                )
                raise AuthenticationFailed(
                    "Failed while fetching items and subordinates. Two factor"
                    " authentication cookie is incorrect."
                )

            error_msg = (
                f"{__name__}: Showing first error only. Status:"
                f" {rsp_errors[0].get('status')}. Response: {json_rsp}"
            )
            log.debug(error_msg)
            raise DataFetchFailed(error_msg)

        #
        # Get child elements for partitions and systems if function called using device_type parameter.
        # If only url parameter used, we're probably just here to fetch additional endpoints.
        #

        if device_type and json_rsp.get("data"):
            try:
                for device in json_rsp["data"]:
                    # Get list of downstream devices. Add to list for reference
                    subordinates = []
                    if device_type in [
                        DeviceType.PARTITION,
                        DeviceType.SYSTEM,
                    ]:
                        for family_name, family_data in device["relationships"].items():
                            if DeviceType.has_value(family_name):
                                for sub_device in family_data["data"]:
                                    subordinates.append(
                                        (sub_device["id"], family_name)
                                    )

                                    if device_type == DeviceType.PARTITION:
                                        self._partition_map[sub_device["id"]] = device[
                                            "id"
                                        ]

                    return_items.append((device, subordinates))
            except KeyError as err:
                raise UnexpectedDataStructure(
                    f"Failed while processing {device_type}"
                ) from err

        return return_items

    async def _async_login_and_get_key(self) -> None:
        """Load hidden fields from login page."""
        try:
            # load login page once and grab VIEWSTATE/cookies
            async with self._websession.get(
                url=self.LOGIN_URL, cookies=self._two_factor_cookie
            ) as resp:
                text = await resp.text()
                log.debug("Response status from Alarm.com: %s", resp.status)
                tree = BeautifulSoup(text, "html.parser")
                login_info = {
                    self.VIEWSTATE_FIELD: tree.select(f"#{self.VIEWSTATE_FIELD}")[
                        0
                    ].attrs.get("value"),
                    self.VIEWSTATEGENERATOR_FIELD: tree.select(
                        f"#{self.VIEWSTATEGENERATOR_FIELD}"
                    )[0].attrs.get("value"),
                    self.EVENTVALIDATION_FIELD: tree.select(
                        f"#{self.EVENTVALIDATION_FIELD}"
                    )[0].attrs.get("value"),
                    self.PREVIOUSPAGE_FIELD: tree.select(f"#{self.PREVIOUSPAGE_FIELD}")[
                        0
                    ].attrs.get("value"),
                }

                log.debug(login_info)

        except (
            asyncio.TimeoutError,
            aiohttp.ClientError,
            asyncio.exceptions.CancelledError,
        ) as err:
            log.error("Can not load login page from Alarm.com")

            raise err
        except (AttributeError, IndexError) as err:
            log.error("Unable to extract login info from Alarm.com")
            raise UnexpectedDataStructure from err
        try:
            # login and grab ajax key
            async with self._websession.post(
                url=self.LOGIN_POST_URL,
                data={
                    self.LOGIN_USERNAME_FIELD: self._username,
                    self.LOGIN_PASSWORD_FIELD: self._password,
                    self.VIEWSTATE_FIELD: login_info[self.VIEWSTATE_FIELD],
                    self.VIEWSTATEGENERATOR_FIELD: login_info[
                        self.VIEWSTATEGENERATOR_FIELD
                    ],
                    self.EVENTVALIDATION_FIELD: login_info[self.EVENTVALIDATION_FIELD],
                    self.PREVIOUSPAGE_FIELD: login_info[self.PREVIOUSPAGE_FIELD],
                    "IsFromNewSite": "1",
                },
                cookies=self._two_factor_cookie,
            ) as resp:
                if re.search("m=login_fail", str(resp.url)) is not None:
                    log.error("Login failed.")
                    log.error("\nResponse URL:\n%s\n", str(resp.url))
                    log.error(
                        "\nRequest Headers:\n%s\n", str(resp.request_info.headers)
                    )
                    raise AuthenticationFailed("Invalid username and password.")

                # If Alarm.com is warning us that we'll have to set up two factor authentication soon, alert caller.
                if (
                    re.search("concurrent-two-factor-authentication", str(resp.url))
                    is not None
                ):
                    raise NagScreen("Encountered 2FA nag screen.")

                # Update anti-forgery cookie
                self._ajax_headers["ajaxrequestuniquekey"] = resp.cookies["afg"].value

        except (asyncio.TimeoutError, aiohttp.ClientError) as err:
            log.error("Can not login to Alarm.com")
            raise DataFetchFailed from err
        except KeyError as err:
            log.error("Unable to extract ajax key from Alarm.com. Response:\n%s", resp)
            raise DataFetchFailed from err

        log.debug("Logged in to Alarm.com.")<|MERGE_RESOLUTION|>--- conflicted
+++ resolved
@@ -2,26 +2,16 @@
 from __future__ import annotations
 
 import asyncio
-<<<<<<< HEAD
-from dataclasses import dataclass
-from datetime import datetime, timedelta
-=======
 import contextlib
 from datetime import datetime
->>>>>>> 11546ef2
 from enum import Enum
 import json
 import logging
 import re
-<<<<<<< HEAD
-from typing import NamedTuple, Optional, TypedDict
-=======
->>>>>>> 11546ef2
 
 import aiohttp
 from aiohttp.client_exceptions import ContentTypeError
 from bs4 import BeautifulSoup
-from homeassistant.exceptions import ConfigEntryAuthFailed, ConfigEntryNotReady
 
 from pyalarmdotcomajax.helpers import slug_to_title
 from pyalarmdotcomajax.websocket import WebSocketClient
@@ -29,8 +19,7 @@
 from . import const as c
 from .devices import (
     DEVICE_ENDPOINTS,
-    DEVICE_SUPPORT_STATUS,
-    SUPPORTED_DEVICE_TYPES,
+    SUPPORTED_DEVICES,
     BaseDevice,
     DeviceType,
     ElementSpecificData,
@@ -99,22 +88,7 @@
     SMS = 2
     EMAIL = 4
 
-class DeviceStore(TypedDict, total=False):
-    """Stores devices by type."""
-
-    # Names must be kept in sync with DeviceType enum.
-
-    cameras: dict[str, Camera]
-    garageDoors: dict[str, GarageDoor]
-    gates: dict[str, Gate]
-    imageSensors: dict[str, ImageSensor]
-    lights: dict[str, Light]
-    locks: dict[str, Lock]
-    partitions: dict[str, Partition]
-    sensors: dict[str, Sensor]
-    systems: dict[str, System]
-    thermostats: dict[str, Thermostat]
-    waterSensors: dict[str, WaterSensor]
+
 
 class AlarmController:
     """Base class for communicating with Alarm.com via API."""
@@ -200,18 +174,6 @@
             "waterSensors": {}
         }
 
-        # self.systems: dict[str, System] = {}
-        # self.partitions: dict[str, Partition] = {}
-        # self.sensors: dict[str, Sensor] = {}
-        # self.locks: dict[str, Lock] = {}
-        # self.garage_doors: dict[str, GarageDoor] = {}
-        # self.gates: dict[str, Gate] = {}
-        # self.image_sensors: dict[str, ImageSensor] = {}
-        # self.lights: dict[str, Light] = {}
-        # self.cameras: dict[str, Camera] = {}
-        # self.thermostats: dict[str, Thermostat] = {}
-        # self.water_sensors: dict[str, WaterSensor] = {}
-
     #
     #
     ##############
@@ -387,21 +349,10 @@
     async def async_update(self, device_type: DeviceType | None = None) -> None:  # noqa: C901
         """Fetch latest device data."""
 
+        # TO-DO: This function has turned into spaghetti. Needs to be broken down into components.
+
         log.debug("Calling update on Alarm.com")
 
-<<<<<<< HEAD
-        try:
-            await self._async_get_trouble_conditions()
-        except DataFetchFailed as err:
-            raise ConfigEntryNotReady from err
-
-        # Need to fetch system data before other devices to populate list of installed device types.
-        # Fetch system + user submitted type (if present), otherwise get system + all supported types.
-        device_types: list[DeviceType] = [DeviceType.SYSTEM] + (
-            [param_type for param_type in (device_type,) if param_type != DeviceType.SYSTEM] if device_type
-            else [supported_type for supported_type in DEVICE_SUPPORT_STATUS["supported"] if supported_type != DeviceType.SYSTEM]
-        )
-=======
         with contextlib.suppress(DataFetchFailed, UnexpectedDataStructure):
             await self._async_get_trouble_conditions()
 
@@ -414,8 +365,7 @@
         elif device_type:
             device_types = [DeviceType.SYSTEM, device_type]
         else:
-            device_types = [DeviceType.SYSTEM] + [type for type in DEVICE_URLS["supported"] if type != DeviceType.SYSTEM]
->>>>>>> 11546ef2
+            device_types = [DeviceType.SYSTEM] + [type for type in SUPPORTED_DEVICES if type != DeviceType.SYSTEM]
 
         log.debug("Refreshing data for device types: %s", device_types)
 
@@ -449,12 +399,16 @@
                 )
 
             except BadAccount as err:
-                self._store_devices(device_class, [])
+                with contextlib.suppress(KeyError):
+                    self.devices[device_type_i.value] = {} # type: ignore
+
                 # Indicates fatal account error.
                 raise PermissionError from err
 
             except DataFetchFailed:
-                self._store_devices(device_class, [])
+                with contextlib.suppress(KeyError):
+                    self.devices[device_type_i.value] = {} # type: ignore
+
                 log.error(
                     (
                         "Encountered data error while fetching %ss. Skipping this"
@@ -464,7 +418,9 @@
                 )
 
             if len(devices) == 0:
-                self._store_devices(device_class, [])
+                with contextlib.suppress(KeyError):
+                    self.devices[device_type_i.value] = {} # type: ignore
+
                 continue
 
             #
@@ -621,41 +577,12 @@
 
                 temp_device_storage.append(entity_obj)
 
-<<<<<<< HEAD
 
             try:
                 self.devices[device_type_i.value].update({entity_id: temp_device_storage}) # type: ignore
             except KeyError:
+                log.warn("Tried to store unsupported device type %s", device_type_i)
                 pass
-=======
-            self._store_devices(device_class, temp_device_storage)
-
-    def _store_devices(self, device_class: type[BaseDevice], devices: list) -> None:
-        """Store devices in a dictionary for easy access."""
-
-        if device_class is System:
-            self.systems[:] = devices
-        elif device_class is Partition:
-            self.partitions[:] = devices
-        elif device_class is Sensor:
-            self.sensors[:] = devices
-        elif device_class is GarageDoor:
-            self.garage_doors[:] = devices
-        elif device_class is Gate:
-            self.gates[:] = devices
-        elif device_class is Lock:
-            self.locks[:] = devices
-        elif device_class is Light:
-            self.lights[:] = devices
-        elif device_class is ImageSensor:
-            self.image_sensors[:] = devices
-        elif device_class is Camera:
-            self.cameras[:] = devices
-        elif device_class is Thermostat:
-            self.thermostats[:] = devices
-        elif device_class is WaterSensor:
-            self.water_sensors[:] = devices
->>>>>>> 11546ef2
 
     async def async_send_command(
         self,
@@ -817,23 +744,23 @@
 
         return return_data
 
-    def get_device_by_id(self, device_id: str) -> BaseDevice | None:
-        """Find device by its id."""
-
-        devices: dict[str, BaseDevice] = {
-            **self.systems,
-            **self.partitions,
-            **self.sensors,
-            **self.locks,
-            **self.garage_doors,
-            **self.gates,
-            **self.image_sensors,
-            **self.lights,
-            **self.cameras,
-            **self.thermostats,
-            **self.water_sensors,
-        }
-        return devices.get(device_id)
+    # def get_device_by_id(self, device_id: str) -> BaseDevice | None:
+    #     """Find device by its id."""
+
+    #     devices: dict[str, BaseDevice] = {
+    #         **self.systems,
+    #         **self.partitions,
+    #         **self.sensors,
+    #         **self.locks,
+    #         **self.garage_doors,
+    #         **self.gates,
+    #         **self.image_sensors,
+    #         **self.lights,
+    #         **self.cameras,
+    #         **self.thermostats,
+    #         **self.water_sensors,
+    #     }
+    #     return devices.get(device_id)
 
     def get_websocket_client(self) -> WebSocketClient:
         """Construct and return a websocket client."""
